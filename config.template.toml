[server]
port = 8080

[database]
name = "starkship_server"
connection_string = "xxxxxx"

[nft_contract]
address = "0xXXXXXXXXXXXX"
private_key = "1"

[starknetid_contracts]
naming_contract = "0xXXXXXXXXXXXX"
verifier_contract = "0xXXXXXXXXXXXX"
identity_contract = "0xXXXXXXXXXXXX"

[quests]
[quests.starkfighter]
server = "https://server.starkfighter.xyz/"
[quests.jediswap]
utils_contract = "0xXXXXXXXXXXXX"
pairs = ["0xXXXXXXXXXXXX"]
tweet_id = "123"
<<<<<<< HEAD
[quests.starknetid]
account_id = "1558813489048829959"
=======
[quests.sithswap]
utils_contract = "0xXXXXXXXXXXXX"
pairs = ["0xXXXXXXXXXXXX"]
tweet_id = "123"
>>>>>>> ef681a87

[twitter]
oauth2_clientid = "xxxxxx"
oauth2_secret = "xxxxxx"

[discord]
oauth2_clientid = "xxxxxx"
oauth2_secret = "xxxxxx"

[variables]
app_link = "https://starknet.quest"
api_link = "https://api.starknet.quest"
is_testnet = false
proxy = "xxxxx"<|MERGE_RESOLUTION|>--- conflicted
+++ resolved
@@ -21,15 +21,12 @@
 utils_contract = "0xXXXXXXXXXXXX"
 pairs = ["0xXXXXXXXXXXXX"]
 tweet_id = "123"
-<<<<<<< HEAD
 [quests.starknetid]
 account_id = "1558813489048829959"
-=======
 [quests.sithswap]
 utils_contract = "0xXXXXXXXXXXXX"
 pairs = ["0xXXXXXXXXXXXX"]
 tweet_id = "123"
->>>>>>> ef681a87
 
 [twitter]
 oauth2_clientid = "xxxxxx"
