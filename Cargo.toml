--- conflicted
+++ resolved
@@ -15,8 +15,5 @@
 tower-http = { version = "0.4.0", features = ["cors"] }
 mongodb = "2.4.0"
 futures = "0.3.28"
-<<<<<<< HEAD
 reqwest = "0.11.17"
-=======
-rand = "0.8.5"
->>>>>>> 05d929f5
+rand = "0.8.5"