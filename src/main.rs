#[macro_use]
mod utils;
mod config;
mod endpoints;
mod models;
use axum::{http::StatusCode, routing::get, Router};
use mongodb::{bson::doc, options::ClientOptions, Client};
use reqwest::{Proxy, Url};
use starknet::providers::SequencerGatewayProvider;
use std::net::SocketAddr;
use std::sync::Arc;

use tower_http::cors::{Any, CorsLayer};

#[tokio::main]
async fn main() {
    println!("quest_server: starting v{}", env!("CARGO_PKG_VERSION"));
    let conf = config::load();
    let client_options = ClientOptions::parse(&conf.database.connection_string)
        .await
        .unwrap();

    let client = match &conf.variables.proxy {
        Some(proxy_url) => reqwest::Client::builder().proxy(Proxy::http(proxy_url).unwrap()),
        None => reqwest::Client::builder(),
    }
    .build()
    .unwrap();

    let shared_state = Arc::new(models::AppState {
        conf: conf.clone(),
        provider: if conf.variables.is_testnet {
            SequencerGatewayProvider::new_with_client(
                Url::parse("https://alpha4.starknet.io/gateway").unwrap(),
                Url::parse("https://alpha4.starknet.io/feeder_gateway").unwrap(),
                client,
            )
        } else {
            SequencerGatewayProvider::new_with_client(
                Url::parse("https://alpha-mainnet.starknet.io/gateway").unwrap(),
                Url::parse("https://alpha-mainnet.starknet.io/feeder_gateway").unwrap(),
                client,
            )
        },
        db: Client::with_options(client_options)
            .unwrap()
            .database(&conf.database.name),
    });
    if shared_state
        .db
        .run_command(doc! {"ping": 1}, None)
        .await
        .is_err()
    {
        println!("error: unable to connect to database");
        return;
    } else {
        println!("database: connected")
    }

    let cors = CorsLayer::new().allow_headers(Any).allow_origin(Any);
    let app = Router::new()
        .route("/", get(root))
        .route("/quests/uri", get(endpoints::quests::uri::handler))
        .route(
            "/quests/contract_uri",
            get(endpoints::quests::contract_uri::handler),
        )
        .route("/get_quest", get(endpoints::get_quest::handler))
        .route("/get_quests", get(endpoints::get_quests::handler))
        .route("/get_tasks", get(endpoints::get_tasks::handler))
        .route(
            "/quests/starknetid/claimable",
            get(endpoints::quests::starknetid::claimable::handler),
        )
        .route(
            "/quests/starknetid/verify_has_domain",
            get(endpoints::quests::starknetid::verify_has_domain::handler),
        )
        .route(
            "/quests/starknetid/verify_twitter_follow",
            get(endpoints::quests::starknetid::verify_twitter_follow::handler),
        )
        .route(
            "/quests/starknetid/verify_has_root_domain",
            get(endpoints::quests::starknetid::verify_has_root_domain::handler),
        )
        .route(
            "/quests/starknetid/verify_socials",
            get(endpoints::quests::starknetid::verify_socials::handler),
        )
        .route(
            "/quests/jediswap/verify_has_root_domain",
            get(endpoints::quests::jediswap::verify_has_root_domain::handler),
        )
        .route(
            "/quests/jediswap/verify_added_liquidity",
            get(endpoints::quests::jediswap::verify_added_liquidity::handler),
        )
        .route(
            "/quests/jediswap/twitter_fw_callback",
            get(endpoints::quests::jediswap::twitter_fw_callback::handler),
        )
        .route(
            "/quests/jediswap/verify_twitter_rt",
            get(endpoints::quests::jediswap::verify_twitter_rt::handler),
        )
        .route(
            "/quests/jediswap/claimable",
            get(endpoints::quests::jediswap::claimable::handler),
        )
        .route(
<<<<<<< HEAD
            "/quests/tribe/verify_has_domain",
            get(endpoints::quests::tribe::verify_has_domain::handler),
        )
        .route(
            "/quests/tribe/verify_has_root_domain",
            get(endpoints::quests::tribe::verify_has_root_domain::handler),
        )
        .route(
            "/quests/tribe/verify_three_years_expiry",
            get(endpoints::quests::tribe::verify_three_years_expiry::handler),
=======
            "/quests/twitter_tribe/verify_has_domain",
            get(endpoints::quests::twitter_tribe::verify_has_domain::handler),
        )
        .route(
            "/quests/twitter_tribe/twitter_fw_callback",
            get(endpoints::quests::twitter_tribe::twitter_fw_callback::handler),
        )
        .route(
            "/quests/twitter_tribe/twitter_name_callback",
            get(endpoints::quests::twitter_tribe::twitter_name_callback::handler),
        )
        .route(
            "/quests/twitter_tribe/verify_twitter_rt",
            get(endpoints::quests::twitter_tribe::verify_twitter_rt::handler),
>>>>>>> 837f298a
        )
        .route(
            "/quests/zklend/verify_has_root_domain",
            get(endpoints::quests::zklend::verify_has_root_domain::handler),
        )
        .route(
            "/quests/zklend/verify_borrow",
            get(endpoints::quests::zklend::verify_borrow::handler),
        )
        .route(
            "/quests/zklend/twitter_fw_callback",
            get(endpoints::quests::zklend::twitter_fw_callback::handler),
        )
        .route(
            "/quests/zklend/verify_twitter_rt",
            get(endpoints::quests::zklend::verify_twitter_rt::handler),
        )
        .route(
            "/quests/sithswap/verify_has_root_domain",
            get(endpoints::quests::sithswap::verify_has_root_domain::handler),
        )
        .route(
            "/quests/sithswap/twitter_fw_callback",
            get(endpoints::quests::sithswap::twitter_fw_callback::handler),
        )
        .route(
            "/quests/sithswap/verify_twitter_rt",
            get(endpoints::quests::sithswap::verify_twitter_rt::handler),
        )
        .route(
            "/quests/sithswap/verify_added_liquidity",
            get(endpoints::quests::sithswap::verify_added_liquidity::handler),
        )
        .route(
            "/quests/avnu/twitter_fw_callback",
            get(endpoints::quests::avnu::twitter_fw_callback::handler),
        )
        .route(
            "/quests/avnu/verify_twitter_rt",
            get(endpoints::quests::avnu::verify_twitter_rt::handler),
        )
        .route(
            "/quests/avnu/discord_fw_callback",
            get(endpoints::quests::avnu::discord_fw_callback::handler),
        )
        .with_state(shared_state)
        .layer(cors);

    let addr = SocketAddr::from(([0, 0, 0, 0], conf.server.port));
    println!("server: listening on http://0.0.0.0:{}", conf.server.port);
    axum::Server::bind(&addr)
        .serve(app.into_make_service_with_connect_info::<SocketAddr>())
        .await
        .unwrap();
}

async fn root() -> (StatusCode, String) {
    (
        StatusCode::ACCEPTED,
        format!("quest_server v{}", env!("CARGO_PKG_VERSION")),
    )
}<|MERGE_RESOLUTION|>--- conflicted
+++ resolved
@@ -110,7 +110,6 @@
             get(endpoints::quests::jediswap::claimable::handler),
         )
         .route(
-<<<<<<< HEAD
             "/quests/tribe/verify_has_domain",
             get(endpoints::quests::tribe::verify_has_domain::handler),
         )
@@ -121,7 +120,8 @@
         .route(
             "/quests/tribe/verify_three_years_expiry",
             get(endpoints::quests::tribe::verify_three_years_expiry::handler),
-=======
+         )
+        .route(
             "/quests/twitter_tribe/verify_has_domain",
             get(endpoints::quests::twitter_tribe::verify_has_domain::handler),
         )
@@ -136,7 +136,6 @@
         .route(
             "/quests/twitter_tribe/verify_twitter_rt",
             get(endpoints::quests::twitter_tribe::verify_twitter_rt::handler),
->>>>>>> 837f298a
         )
         .route(
             "/quests/zklend/verify_has_root_domain",
