#[macro_use]
mod utils;
mod config;
mod endpoints;
mod models;
use axum::{http::StatusCode, routing::get, Router};
use mongodb::{bson::doc, options::ClientOptions, Client};
use reqwest::{Proxy, Url};
use starknet::providers::SequencerGatewayProvider;
use std::net::SocketAddr;
use std::sync::Arc;

use tower_http::cors::{Any, CorsLayer};

#[tokio::main]
async fn main() {
    println!("quest_server: starting v{}", env!("CARGO_PKG_VERSION"));
    let conf = config::load();
    let client_options = ClientOptions::parse(&conf.database.connection_string)
        .await
        .unwrap();

    let client = match &conf.variables.proxy {
        Some(proxy_url) => reqwest::Client::builder().proxy(Proxy::http(proxy_url).unwrap()),
        None => reqwest::Client::builder(),
    }
    .build()
    .unwrap();

    let shared_state = Arc::new(models::AppState {
        conf: conf.clone(),
        provider: if conf.variables.is_testnet {
            SequencerGatewayProvider::new_with_client(
                Url::parse("https://alpha4.starknet.io/gateway").unwrap(),
                Url::parse("https://alpha4.starknet.io/feeder_gateway").unwrap(),
                client,
            )
        } else {
            SequencerGatewayProvider::new_with_client(
                Url::parse("https://alpha-mainnet.starknet.io/gateway").unwrap(),
                Url::parse("https://alpha-mainnet.starknet.io/feeder_gateway").unwrap(),
                client,
            )
        },
        db: Client::with_options(client_options)
            .unwrap()
            .database(&conf.database.name),
    });
    if shared_state
        .db
        .run_command(doc! {"ping": 1}, None)
        .await
        .is_err()
    {
        println!("error: unable to connect to database");
        return;
    } else {
        println!("database: connected")
    }

    let cors = CorsLayer::new().allow_headers(Any).allow_origin(Any);
    let app = Router::new()
        .route("/", get(root))
        .route("/quests/uri", get(endpoints::quests::uri::handler))
        .route(
            "/quests/contract_uri",
            get(endpoints::quests::contract_uri::handler),
        )
        .route("/get_quest", get(endpoints::get_quest::handler))
        .route("/get_quests", get(endpoints::get_quests::handler))
        .route("/get_tasks", get(endpoints::get_tasks::handler))
        .route(
            "/quests/starknetid/claimable",
            get(endpoints::quests::starknetid::claimable::handler),
        )
        .route(
            "/quests/starknetid/verify_has_domain",
            get(endpoints::quests::starknetid::verify_has_domain::handler),
        )
        .route(
            "/quests/starknetid/verify_twitter_follow",
            get(endpoints::quests::starknetid::verify_twitter_follow::handler),
        )
        .route(
            "/quests/starknetid/verify_has_root_domain",
            get(endpoints::quests::starknetid::verify_has_root_domain::handler),
        )
        .route(
            "/quests/starknetid/verify_socials",
            get(endpoints::quests::starknetid::verify_socials::handler),
        )
        .route(
            "/quests/jediswap/verify_has_root_domain",
            get(endpoints::quests::jediswap::verify_has_root_domain::handler),
        )
        .route(
            "/quests/jediswap/verify_added_liquidity",
            get(endpoints::quests::jediswap::verify_added_liquidity::handler),
        )
        .route(
            "/quests/jediswap/twitter_fw_callback",
            get(endpoints::quests::jediswap::twitter_fw_callback::handler),
        )
        .route(
            "/quests/jediswap/verify_twitter_rt",
            get(endpoints::quests::jediswap::verify_twitter_rt::handler),
        )
        .route(
            "/quests/jediswap/claimable",
            get(endpoints::quests::jediswap::claimable::handler),
        )
        .route(
<<<<<<< HEAD
            "/quests/twitter_tribe/verify_has_domain",
            get(endpoints::quests::twitter_tribe::verify_has_domain::handler),
        )
        .route(
            "/quests/twitter_tribe/twitter_fw_callback",
            get(endpoints::quests::twitter_tribe::twitter_fw_callback::handler),
        )
        .route(
            "/quests/twitter_tribe/twitter_name_callback",
            get(endpoints::quests::twitter_tribe::twitter_name_callback::handler),
        )
        .route(
            "/quests/twitter_tribe/verify_twitter_rt",
            get(endpoints::quests::twitter_tribe::verify_twitter_rt::handler),
=======
            "/quests/zklend/verify_has_root_domain",
            get(endpoints::quests::zklend::verify_has_root_domain::handler),
        )
        .route(
            "/quests/zklend/verify_borrow",
            get(endpoints::quests::zklend::verify_borrow::handler),
        )
        .route(
            "/quests/zklend/twitter_fw_callback",
            get(endpoints::quests::zklend::twitter_fw_callback::handler),
        )
        .route(
            "/quests/zklend/verify_twitter_rt",
            get(endpoints::quests::zklend::verify_twitter_rt::handler),
        )
        .route(
            "/quests/sithswap/verify_has_root_domain",
            get(endpoints::quests::sithswap::verify_has_root_domain::handler),
        )
        .route(
            "/quests/sithswap/twitter_fw_callback",
            get(endpoints::quests::sithswap::twitter_fw_callback::handler),
        )
        .route(
            "/quests/sithswap/verify_twitter_rt",
            get(endpoints::quests::sithswap::verify_twitter_rt::handler),
        )
        .route(
            "/quests/sithswap/verify_added_liquidity",
            get(endpoints::quests::sithswap::verify_added_liquidity::handler),
        )
        .route(
            "/quests/avnu/twitter_fw_callback",
            get(endpoints::quests::avnu::twitter_fw_callback::handler),
        )
        .route(
            "/quests/avnu/verify_twitter_rt",
            get(endpoints::quests::avnu::verify_twitter_rt::handler),
        )
        .route(
            "/quests/avnu/discord_fw_callback",
            get(endpoints::quests::avnu::discord_fw_callback::handler),
>>>>>>> ef681a87
        )
        .with_state(shared_state)
        .layer(cors);

    let addr = SocketAddr::from(([0, 0, 0, 0], conf.server.port));
    println!("server: listening on http://0.0.0.0:{}", conf.server.port);
    axum::Server::bind(&addr)
        .serve(app.into_make_service_with_connect_info::<SocketAddr>())
        .await
        .unwrap();
}

async fn root() -> (StatusCode, String) {
    (
        StatusCode::ACCEPTED,
        format!("quest_server v{}", env!("CARGO_PKG_VERSION")),
    )
}<|MERGE_RESOLUTION|>--- conflicted
+++ resolved
@@ -110,7 +110,6 @@
             get(endpoints::quests::jediswap::claimable::handler),
         )
         .route(
-<<<<<<< HEAD
             "/quests/twitter_tribe/verify_has_domain",
             get(endpoints::quests::twitter_tribe::verify_has_domain::handler),
         )
@@ -125,7 +124,8 @@
         .route(
             "/quests/twitter_tribe/verify_twitter_rt",
             get(endpoints::quests::twitter_tribe::verify_twitter_rt::handler),
-=======
+        )
+        .route(
             "/quests/zklend/verify_has_root_domain",
             get(endpoints::quests::zklend::verify_has_root_domain::handler),
         )
@@ -168,7 +168,6 @@
         .route(
             "/quests/avnu/discord_fw_callback",
             get(endpoints::quests::avnu::discord_fw_callback::handler),
->>>>>>> ef681a87
         )
         .with_state(shared_state)
         .layer(cors);
