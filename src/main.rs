#[macro_use]
mod utils;
mod config;
mod endpoints;
mod models;
use axum::{http::StatusCode, routing::get, Router};
use mongodb::{bson::doc, options::ClientOptions, Client};
use reqwest::{Proxy, Url};
use starknet::providers::SequencerGatewayProvider;
use std::net::SocketAddr;
use std::sync::Arc;

use tower_http::cors::{Any, CorsLayer};

#[tokio::main]
async fn main() {
    println!("quest_server: starting v{}", env!("CARGO_PKG_VERSION"));
    let conf = config::load();
    let client_options = ClientOptions::parse(&conf.database.connection_string)
        .await
        .unwrap();

    let client = match &conf.variables.proxy {
        Some(proxy_url) => reqwest::Client::builder().proxy(Proxy::http(proxy_url).unwrap()),
        None => reqwest::Client::builder(),
    }
    .build()
    .unwrap();

    let shared_state = Arc::new(models::AppState {
        conf: conf.clone(),
        provider: if conf.variables.is_testnet {
            SequencerGatewayProvider::new_with_client(
                Url::parse("https://alpha4.starknet.io/gateway").unwrap(),
                Url::parse("https://alpha4.starknet.io/feeder_gateway").unwrap(),
                client,
            )
        } else {
            SequencerGatewayProvider::new_with_client(
                Url::parse("https://alpha-mainnet.starknet.io/gateway").unwrap(),
                Url::parse("https://alpha-mainnet.starknet.io/feeder_gateway").unwrap(),
                client,
            )
        },
        db: Client::with_options(client_options)
            .unwrap()
            .database(&conf.database.name),
    });
    if shared_state
        .db
        .run_command(doc! {"ping": 1}, None)
        .await
        .is_err()
    {
        println!("error: unable to connect to database");
        return;
    } else {
        println!("database: connected")
    }

    let cors = CorsLayer::new().allow_headers(Any).allow_origin(Any);
    let app = Router::new()
        .route("/", get(root))
        .route("/quests/uri", get(endpoints::quests::uri::handler))
        .route(
            "/quests/contract_uri",
            get(endpoints::quests::contract_uri::handler),
        )
        .route("/get_quest", get(endpoints::get_quest::handler))
        .route("/get_quests", get(endpoints::get_quests::handler))
        .route("/get_tasks", get(endpoints::get_tasks::handler))
        // .route(
        //     "/quests/starkfighter/claimable",
        //     get(endpoints::quests::starkfighter::claimable::handler),
        // )
        // .route(
        //     "/quests/starkfighter/verify_has_played",
        //     get(endpoints::quests::starkfighter::verify_has_played::handler),
        // )
        // .route(
        //     "/quests/starkfighter/verify_has_score_greater_than_50",
        //     get(endpoints::quests::starkfighter::verify_has_score_greater_than_50::handler),
        // )
        // .route(
        //     "/quests/starkfighter/verify_has_score_greater_than_100",
        //     get(endpoints::quests::starkfighter::verify_has_score_greater_than_100::handler),
        // )
        .route(
            "/quests/starknetid/claimable",
            get(endpoints::quests::starknetid::claimable::handler),
        )
        .route(
            "/quests/starknetid/verify_has_domain",
            get(endpoints::quests::starknetid::verify_has_domain::handler),
        )
        .route(
            "/quests/starknetid/verify_twitter_follow",
            get(endpoints::quests::starknetid::verify_twitter_follow::handler),
        )
        .route(
            "/quests/starknetid/verify_has_root_domain",
            get(endpoints::quests::starknetid::verify_has_root_domain::handler),
        )
        .route(
            "/quests/starknetid/verify_socials",
            get(endpoints::quests::starknetid::verify_socials::handler),
        )
        .route(
            "/quests/jediswap/verify_has_root_domain",
            get(endpoints::quests::jediswap::verify_has_root_domain::handler),
        )
        .route(
            "/quests/jediswap/verify_added_liquidity",
            get(endpoints::quests::jediswap::verify_added_liquidity::handler),
        )
        .route(
            "/quests/jediswap/twitter_fw_callback",
            get(endpoints::quests::jediswap::twitter_fw_callback::handler),
        )
        .route(
            "/quests/jediswap/verify_twitter_rt",
            get(endpoints::quests::jediswap::verify_twitter_rt::handler),
        )
        .route(
            "/quests/jediswap/claimable",
            get(endpoints::quests::jediswap::claimable::handler),
        )
        .route(
<<<<<<< HEAD
            "/quests/sithswap/verify_has_root_domain",
            get(endpoints::quests::sithswap::verify_has_root_domain::handler),
        )
        .route(
            "/quests/sithswap/twitter_fw_callback",
            get(endpoints::quests::sithswap::twitter_fw_callback::handler),
        )
        .route(
            "/quests/sithswap/verify_twitter_rt",
            get(endpoints::quests::sithswap::verify_twitter_rt::handler),
        )
        .route(
            "/quests/sithswap/verify_added_liquidity",
            get(endpoints::quests::sithswap::verify_added_liquidity::handler),
=======
            "/quests/avnu/twitter_fw_callback",
            get(endpoints::quests::avnu::twitter_fw_callback::handler),
        )
        .route(
            "/quests/avnu/verify_twitter_rt",
            get(endpoints::quests::avnu::verify_twitter_rt::handler),
        )
        .route(
            "/quests/avnu/discord_fw_callback",
            get(endpoints::quests::avnu::discord_fw_callback::handler),
>>>>>>> 5d924b95
        )
        .with_state(shared_state)
        .layer(cors);

    let addr = SocketAddr::from(([0, 0, 0, 0], conf.server.port));
    println!("server: listening on http://0.0.0.0:{}", conf.server.port);
    axum::Server::bind(&addr)
        .serve(app.into_make_service_with_connect_info::<SocketAddr>())
        .await
        .unwrap();
}

async fn root() -> (StatusCode, String) {
    (
        StatusCode::ACCEPTED,
        format!("quest_server v{}", env!("CARGO_PKG_VERSION")),
    )
}<|MERGE_RESOLUTION|>--- conflicted
+++ resolved
@@ -69,22 +69,6 @@
         .route("/get_quest", get(endpoints::get_quest::handler))
         .route("/get_quests", get(endpoints::get_quests::handler))
         .route("/get_tasks", get(endpoints::get_tasks::handler))
-        // .route(
-        //     "/quests/starkfighter/claimable",
-        //     get(endpoints::quests::starkfighter::claimable::handler),
-        // )
-        // .route(
-        //     "/quests/starkfighter/verify_has_played",
-        //     get(endpoints::quests::starkfighter::verify_has_played::handler),
-        // )
-        // .route(
-        //     "/quests/starkfighter/verify_has_score_greater_than_50",
-        //     get(endpoints::quests::starkfighter::verify_has_score_greater_than_50::handler),
-        // )
-        // .route(
-        //     "/quests/starkfighter/verify_has_score_greater_than_100",
-        //     get(endpoints::quests::starkfighter::verify_has_score_greater_than_100::handler),
-        // )
         .route(
             "/quests/starknetid/claimable",
             get(endpoints::quests::starknetid::claimable::handler),
@@ -126,7 +110,6 @@
             get(endpoints::quests::jediswap::claimable::handler),
         )
         .route(
-<<<<<<< HEAD
             "/quests/sithswap/verify_has_root_domain",
             get(endpoints::quests::sithswap::verify_has_root_domain::handler),
         )
@@ -141,7 +124,8 @@
         .route(
             "/quests/sithswap/verify_added_liquidity",
             get(endpoints::quests::sithswap::verify_added_liquidity::handler),
-=======
+        )
+        .route(
             "/quests/avnu/twitter_fw_callback",
             get(endpoints::quests::avnu::twitter_fw_callback::handler),
         )
@@ -152,7 +136,6 @@
         .route(
             "/quests/avnu/discord_fw_callback",
             get(endpoints::quests::avnu::discord_fw_callback::handler),
->>>>>>> 5d924b95
         )
         .with_state(shared_state)
         .layer(cors);
