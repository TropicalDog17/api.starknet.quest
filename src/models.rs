--- conflicted
+++ resolved
@@ -106,13 +106,9 @@
     img_url: String,
 });
 
-<<<<<<< HEAD
-pub_struct!(Debug, Serialize, Deserialize; UserAchievements {
-    category_id: u32,
-=======
 #[derive(Debug, Serialize, Deserialize)]
 pub struct UserAchievements {
->>>>>>> c419ddb2
+    category_id: u32,
     category_name: String,
     category_desc: String,
     category_img_url: String,
