use mongodb::{Database};
use serde::{Deserialize, Serialize};
use serde_json::Value;
use starknet::{
    core::types::FieldElement,
    providers::{jsonrpc::HttpTransport, JsonRpcClient},
};

use crate::config::Config;

pub_struct!(;AppState {
    conf: Config,
    provider: JsonRpcClient<HttpTransport>,
    db: Database,
});

pub_struct!(Debug, Serialize, Deserialize; NFTItem {
    img: String,
    level: u32,
});

pub_struct!(Debug, Serialize, Deserialize; QuestDocument {
    id: u32,
    name: String,
    desc: String,
    additional_desc: Option<String>,
    issuer: String,
    category: String,
    rewards_endpoint: String,
    logo: String,
    rewards_img: String,
    rewards_title: String,
    rewards_description: Option<String>,
    rewards_nfts: Vec<NFTItem>,
    img_card: String,
    title_card: String,
<<<<<<< HEAD
    disabled: bool,
    expiry: Option<i64>,
=======
    hidden: Option<bool>,
    disabled: bool,
        expiry: Option<i64>,
>>>>>>> d403a1a8
    expiry_timestamp: Option<String>,
    mandatory_domain: Option<String>,
    expired: Option<bool>,
    experience: i64,
<<<<<<< HEAD
    start_time: i64,
=======
        start_time: i64,

>>>>>>> d403a1a8
});

pub_struct!(Deserialize; CompletedTasks {
    address: String,
    task_id: u32,
    timestamp: i64,
});

#[derive(Debug, Serialize, Deserialize)]
pub struct CompletedTaskDocument {
    address: String,
    task_id: u32,
    timestamp: i64,
}


#[derive(Debug, Serialize, Deserialize)]
pub struct QuestTaskDocument {
    id: u32,
    quest_id: u32,
    name: String,
    desc: String,
    cta: String,
    verify_endpoint: String,
    verify_endpoint_type: String,
    verify_redirect: Option<String>,
    href: String,
    quiz_name: Option<String>,
}

pub_struct!(Serialize; Reward {
    task_id: u32,
    nft_contract: String,
    token_id: String,
    sig: (FieldElement, FieldElement),
});

pub_struct!(Serialize; RewardResponse {
    rewards: Vec<Reward>,
});

pub_struct!(Deserialize; VerifyQuery {
     addr: FieldElement,
});

pub_struct!(Deserialize; EmailQuery {
    addr: FieldElement,
    email: String,
});

pub_struct!(Deserialize; VerifyQuizQuery {
    addr: FieldElement,
    quiz_name: String,
    user_answers_list: Vec<Vec<String>>,
});

pub_struct!(Deserialize; CreateBoostQuery {
    quest_id: i32,
    amount: i32,
    token: String,
    num_of_winners: i64,
    token_decimals: i64,
    name: String,
    img_url: String,
    expiry: i64,
});

pub_struct!(Deserialize; UpdateBoostQuery {
    amount: i32,
    token: String,
    num_of_winners: i64,
    token_decimals: i64,
    expiry: i64,
    name: String,
    img_url: String,
    quest_id: i32,
});

pub_struct!(Deserialize; UpdateQuestQuery {
    id: i32,
    name: String,
    desc: String,
    start_time: i64,
    expiry: bson::DateTime,
    disabled: bool,
});

pub_struct!(Deserialize; UniquePageVisit {
    viewer_ip: String,
    viewed_page_id: String,
    timestamp: i64,
});

pub_struct!(Deserialize; AchievementQuery {
    addr: FieldElement,
});

pub_struct!(Deserialize; VerifyAchievementQuery {
    addr: FieldElement,
    id: u32,
});

pub_struct!(Debug, Serialize, Deserialize; AchievedDocument {
    addr: String,
    achievement_id: u32,
    timestamp: i64,
});

pub_struct!(Debug, Serialize, Deserialize; AchievementDocument {
    id: u32,
    category_id: u32,
    name: String,
    img_url: String,
    short_desc: String,
    todo_title: String,
    todo_desc: String,
    done_title: String,
    done_desc: String,
    verify_type: String,
    experience:i64,
});

pub_struct!(Debug, Serialize, Deserialize; AchievementCategoryDocument {
    id: u32,
    name: String,
    desc: String,
    img_url: String,
});

pub_struct!(Debug, Serialize, Deserialize; JWTClaims {
    sub: String,
    exp: usize,
});


pub_struct!(Debug, Serialize, Deserialize; LoginDetails {
    user: String,
    code: String,
});

#[derive(Debug, Serialize, Deserialize)]
pub struct UserAchievements {
    category_id: u32,
    category_name: String,
    category_desc: String,
    category_img_url: String,
    category_type: String,
    #[serde(default = "default_category_disabled")]
    pub category_disabled: bool,
    pub category_override_verified_type: Option<String>,
    achievements: Vec<UserAchievement>,
}

pub fn default_category_disabled() -> bool {
    false
}

pub_struct!(Debug, Serialize, Deserialize; UserAchievement {
    id: u32,
    name: String,
    short_desc: String,
    title: String,
    desc: String,
    completed: bool,
    verify_type: String,
    img_url: String,
});

pub_struct!(Debug, Serialize, Deserialize; UserExperience {
    address: String,
    experience:i64,
    timestamp:i64,
});

pub_struct!(Debug, Serialize, Deserialize; LeaderboardTable {
    experience:i64,
    timestamp:f64,
});

pub_struct!(Debug, Serialize, Deserialize; BoostTable {
    amount: i32,
    token: String,
    expiry: i64,
    quests: Vec<i32>,
    winner: Option<Vec<String>>,
    id: i32,
    img_url: String,
    name: String,
    hidden: bool,
    num_of_winners: i64,
    token_decimals: i64,
});

pub_struct!(Debug, Serialize, Deserialize; NftBalance {
    contract_address: String,
    token_id: String,
    owner_address: String,
    balance: String,
});

pub_struct!(Debug, Serialize, Deserialize; Nft {
    nft_id: String,
    contract_address: String,
    token_id: String,
    name: Option<String>,
    description: Option<String>,
    external_url: Option<String>,
    attributes: Option<Value>,
    image_url: Option<String>,
    image_small_url: Option<String>,
    image_medium_url: Option<String>,
    animation_url: Option<String>,
    minted_by_address: String,
    minted_at_transaction_hash: String,
    minted_at_timestamp: i64,
    balance: Option<NftBalance>,
});

pub_struct!(Debug, Serialize, Deserialize; StarkscanQuery {
    next_url: Option<String>,
    data: Vec<Nft>,
});

pub_struct!(Deserialize; BuildingQuery {
    ids: String,
});

pub_struct!(Debug, Deserialize, Serialize; BuildingDocument {
    id: u32,
    name: String,
    description: String,
    entity: String,
    level: u32,
    img_url: String,
});

pub_struct!(Deserialize, Debug; DeployedTime {
    addr: String,
    timestamp: u32,
});

pub_struct!(Deserialize; VerifyAchievementBatchedQuery {
    addr: FieldElement,
    category_id: u32,
});

pub_struct!(Deserialize, Serialize, Debug; UserAchievementsCategory {
    category_id: u32,
    achievements: Vec<UserAchievementCategory>,
});

pub_struct!(Deserialize, Serialize, Debug; UserAchievementCategory {
    id: u32,
    completed: bool,
    verify_type: String,
});

pub_struct!(Debug, Serialize, Deserialize; QuestCategoryDocument {
    name: String,
    title: String,
    desc: String,
    img_url: String,
});<|MERGE_RESOLUTION|>--- conflicted
+++ resolved
@@ -34,24 +34,15 @@
     rewards_nfts: Vec<NFTItem>,
     img_card: String,
     title_card: String,
-<<<<<<< HEAD
-    disabled: bool,
-    expiry: Option<i64>,
-=======
     hidden: Option<bool>,
     disabled: bool,
         expiry: Option<i64>,
->>>>>>> d403a1a8
     expiry_timestamp: Option<String>,
     mandatory_domain: Option<String>,
     expired: Option<bool>,
     experience: i64,
-<<<<<<< HEAD
-    start_time: i64,
-=======
         start_time: i64,
 
->>>>>>> d403a1a8
 });
 
 pub_struct!(Deserialize; CompletedTasks {
@@ -106,37 +97,6 @@
     addr: FieldElement,
     quiz_name: String,
     user_answers_list: Vec<Vec<String>>,
-});
-
-pub_struct!(Deserialize; CreateBoostQuery {
-    quest_id: i32,
-    amount: i32,
-    token: String,
-    num_of_winners: i64,
-    token_decimals: i64,
-    name: String,
-    img_url: String,
-    expiry: i64,
-});
-
-pub_struct!(Deserialize; UpdateBoostQuery {
-    amount: i32,
-    token: String,
-    num_of_winners: i64,
-    token_decimals: i64,
-    expiry: i64,
-    name: String,
-    img_url: String,
-    quest_id: i32,
-});
-
-pub_struct!(Deserialize; UpdateQuestQuery {
-    id: i32,
-    name: String,
-    desc: String,
-    start_time: i64,
-    expiry: bson::DateTime,
-    disabled: bool,
 });
 
 pub_struct!(Deserialize; UniquePageVisit {
@@ -179,17 +139,6 @@
     name: String,
     desc: String,
     img_url: String,
-});
-
-pub_struct!(Debug, Serialize, Deserialize; JWTClaims {
-    sub: String,
-    exp: usize,
-});
-
-
-pub_struct!(Debug, Serialize, Deserialize; LoginDetails {
-    user: String,
-    code: String,
 });
 
 #[derive(Debug, Serialize, Deserialize)]
