--- conflicted
+++ resolved
@@ -84,17 +84,14 @@
         },
         doc! {
           "$group": {
-<<<<<<< HEAD
-            "_id": { "category_id": "$category_id", "category_name": "$category_name", "category_desc": "$category_desc", "category_img_url": "$category_img_url", "category_type": "$category_type" },
-=======
             "_id": {
+              "category_id": "$category_id",
               "category_name": "$category_name",
               "category_desc": "$category_desc",
               "category_img_url": "$category_img_url",
               "category_type": "$category_type",
               "category_disabled": "$category_disabled",
             },
->>>>>>> c419ddb2
             "achievements": { "$push": "$achievements" }
           }
         },
