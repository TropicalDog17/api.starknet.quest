use std::sync::Arc;

use crate::{
    common::verify_quiz::verify_quiz,
    models::{AppState, VerifyQuizQuery},
    utils::{get_error, CompletedTasksTrait},
};
use axum::{extract::State, http::StatusCode, response::IntoResponse, Json};
use serde_json::json;
use starknet::core::types::FieldElement;

fn get_task_id(quiz_name: &str) -> Option<u32> {
    match quiz_name {
        "carmine" => Some(40),
        "morphine" => Some(42),
        "zklend" => Some(53),
        "avnu" => Some(54),
        "sithswap" => Some(55),
        "starknetid" => Some(56),
        "gigabrain_1" => Some(51),
        "gigabrain_2" => Some(57),
        "gigabrain_3" => Some(58),
        "aa_mastery_1" => Some(52),
        "aa_mastery_2" => Some(59),
        "aa_mastery_3" => Some(60),
        "focustree" => Some(61),
        "element" => Some(64),
        "briq" => Some(67),
        "element_starknetid" => Some(73),
        "nostra" => Some(79),
<<<<<<< HEAD
        "rango" => Some(23),
=======
        "braavos" => Some(98),
>>>>>>> 39eb785f
        _ => None,
    }
}

pub async fn handler(
    State(state): State<Arc<AppState>>,
    body: Json<VerifyQuizQuery>,
) -> impl IntoResponse {
    if body.addr == FieldElement::ZERO {
        return get_error("Please connect your wallet first".to_string());
    }

    let task_id = match get_task_id(&body.quiz_name) {
        Some(id) => id,
        None => return get_error("Quiz name does not match".to_string()),
    };

    let user_answers_numbers: Result<Vec<Vec<usize>>, _> = body
        .user_answers_list
        .iter()
        .map(|inner_list| {
            inner_list
                .iter()
                .map(|s| s.parse::<usize>())
                .collect::<Result<Vec<_>, _>>()
        })
        .collect();

    match user_answers_numbers {
        Ok(responses) => match verify_quiz(&state.conf, body.addr, &body.quiz_name, &responses) {
            true => match state.upsert_completed_task(body.addr, task_id).await {
                Ok(_) => (StatusCode::OK, Json(json!({"res": true}))).into_response(),
                Err(e) => get_error(format!("{}", e)),
            },
            false => get_error("Incorrect answers".to_string()),
        },
        Err(e) => get_error(format!("{}", e)),
    }
}<|MERGE_RESOLUTION|>--- conflicted
+++ resolved
@@ -28,11 +28,8 @@
         "briq" => Some(67),
         "element_starknetid" => Some(73),
         "nostra" => Some(79),
-<<<<<<< HEAD
-        "rango" => Some(23),
-=======
+        "rango" => Some(95),
         "braavos" => Some(98),
->>>>>>> 39eb785f
         _ => None,
     }
 }
