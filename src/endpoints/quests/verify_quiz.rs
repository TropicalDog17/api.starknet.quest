    use std::sync::Arc;

use crate::{
    common::verify_quiz::verify_quiz,
    models::{AppState, VerifyQuizQuery},
    utils::{get_error, CompletedTasksTrait},
};
use axum::{extract::State, http::StatusCode, response::IntoResponse, Json};
use axum_auto_routes::route;
use serde_json::json;
use starknet::core::types::FieldElement;

fn get_task_id(quiz_name: &str) -> Option<u32> {
    match quiz_name {
        "carmine" => Some(40),
        "morphine" => Some(42),
        "zklend" => Some(53),
        "avnu" => Some(54),
        "sithswap" => Some(55),
        "starknetid" => Some(56),
        "gigabrain_1" => Some(51),
        "gigabrain_2" => Some(57),
        "gigabrain_3" => Some(58),
        "aa_mastery_1" => Some(52),
        "aa_mastery_2" => Some(59),
        "aa_mastery_3" => Some(60),
        "focustree" => Some(61),
        "element" => Some(64),
        "briq" => Some(67),
        "element_starknetid" => Some(73),
        "nostra" => Some(79),
<<<<<<< HEAD
        "nimbora"=> Some(22),
=======
        "rango" => Some(95),
        "braavos" => Some(98),
        "rhino" => Some(100),
        "nimbora" => Some(89),
        "nostra2" => Some(132),
        "haiko" => Some(140),
>>>>>>> 7d5a9403
        _ => None,
    }
}

#[route(post, "/quests/verify_quiz", crate::endpoints::quests::verify_quiz)]
pub async fn handler(
    State(state): State<Arc<AppState>>,
    body: Json<VerifyQuizQuery>,
) -> impl IntoResponse {
    if body.addr == FieldElement::ZERO {
        return get_error("Please connect your wallet first".to_string());
    }

    let task_id = match get_task_id(&body.quiz_name) {
        Some(id) => id,
        None => return get_error("Quiz name does not match".to_string()),
    };

    let user_answers_numbers: Result<Vec<Vec<usize>>, _> = body
        .user_answers_list
        .iter()
        .map(|inner_list| {
            inner_list
                .iter()
                .map(|s| s.parse::<usize>())
                .collect::<Result<Vec<_>, _>>()
        })
        .collect();

    match user_answers_numbers {
        Ok(responses) => match verify_quiz(&state.conf, body.addr, &body.quiz_name, &responses) {
            true => match state.upsert_completed_task(body.addr, task_id).await {
                Ok(_) => (StatusCode::OK, Json(json!({"res": true}))).into_response(),
                Err(e) => get_error(format!("{}", e)),
            },
            false => get_error("Incorrect answers".to_string()),
        },
        Err(e) => get_error(format!("{}", e)),
    }
}<|MERGE_RESOLUTION|>--- conflicted
+++ resolved
@@ -29,16 +29,12 @@
         "briq" => Some(67),
         "element_starknetid" => Some(73),
         "nostra" => Some(79),
-<<<<<<< HEAD
-        "nimbora"=> Some(22),
-=======
         "rango" => Some(95),
         "braavos" => Some(98),
         "rhino" => Some(100),
         "nimbora" => Some(89),
         "nostra2" => Some(132),
         "haiko" => Some(140),
->>>>>>> 7d5a9403
         _ => None,
     }
 }
