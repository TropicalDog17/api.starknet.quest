--- conflicted
+++ resolved
@@ -329,8 +329,19 @@
             }),
         )
             .into_response(),
-
-<<<<<<< HEAD
+      
+        Some(29) => (
+            StatusCode::OK,
+            Json(TokenURI {
+                name: "Starknet Pro Score x Braavos Wallet Quest NFT".into(),
+                description: "This Starknet commemorative Non-Fungible Token represents the first steps into the Starknet universe. By using Braavos Wallet and becoming a Whisperer of Braavos, you are building solid foundations for your Starknet experience.".into(),
+                image: format!("{}/braavos/wallet.webp", state.conf.variables.app_link),
+                attributes: None,
+            }),
+        )
+            .into_response(),
+      
+      
         Some(30) => (
             StatusCode::OK,
             Json(TokenURI {
@@ -340,18 +351,6 @@
                 attributes: None,
             }),
         ).into_response(),
-=======
-        Some(29) => (
-            StatusCode::OK,
-            Json(TokenURI {
-                name: "Starknet Pro Score x Braavos Wallet Quest NFT".into(),
-                description: "This Starknet commemorative Non-Fungible Token represents the first steps into the Starknet universe. By using Braavos Wallet and becoming a Whisperer of Braavos, you are building solid foundations for your Starknet experience.".into(),
-                image: format!("{}/braavos/wallet.webp", state.conf.variables.app_link),
-                attributes: None,
-            }),
-        )
-            .into_response(),
->>>>>>> 39eb785f
     
         _ => get_error("Error, this level is not correct".into()),
     }
