use serde::{self, Deserialize, Deserializer};
use starknet::core::types::FieldElement;
use std::collections::HashMap;
use std::env;
use std::fs;

pub_struct!(Clone, Deserialize; Server { port: u16 });

pub_struct!(Clone, Deserialize; Database {
    name: String,
    connection_string: String,
});

pub_struct!(Clone, Deserialize; NftContract {
    address: String,
    private_key: FieldElement,
});

pub_struct!(Clone, Deserialize;  Variables {
    app_link: String,
    api_link: String,
    is_testnet: bool,
    proxy: Option<String>,
    rpc_url: String,
});

pub_struct!(Clone, Deserialize; StarknetIdContracts {
    naming_contract: FieldElement,
    verifier_contracts: Vec<FieldElement>,
    identity_contract: FieldElement,
});

pub_struct!(Clone, Deserialize;  NamingContract { address: String });

pub_struct!(Clone, Deserialize;  StarknetId {
    account_id: String,
});

pub_struct!(Clone, Deserialize;  Pairs {
    utils_contract: FieldElement,
    pairs : Vec<FieldElement>,
});

pub_struct!(Clone, Deserialize;  Contract {
    contract: FieldElement,
});

pub_struct!(Clone, Deserialize;  Braavos {
    api_key_user: String,
    api_key_claimed_mission: String,
});

pub_struct!(Clone, Deserialize;  Element {
    api_key: String,
});

pub_struct!(Clone, Deserialize;  Quests {
    sithswap: Pairs,
    zklend: Contract,
    jediswap: Pairs,
    ekubo: Contract,
    myswap: Contract,
    braavos: Braavos,
    element: Element,
    nostra: Pairs,
});

pub_struct!(Clone, Deserialize;  Twitter {
    oauth2_clientid: String,
    oauth2_secret: String,
});

pub_struct!(Clone, Deserialize;  QuestBoost{
    private_key: FieldElement,
    update_interval: u64,
});

pub_struct!(Clone, Deserialize;  Discord {
    oauth2_clientid: String,
    oauth2_secret: String,
});

#[derive(Debug, Clone, PartialEq, Eq)]
pub enum QuizQuestionType {
    TextChoice,
    ImageChoice,
    Ordering,
}

impl<'de> Deserialize<'de> for QuizQuestionType {
    fn deserialize<D>(deserializer: D) -> Result<QuizQuestionType, D::Error>
        where
            D: Deserializer<'de>,
    {
        let s = String::deserialize(deserializer)?;
        match s.to_lowercase().as_str() {
            "text_choice" => Ok(QuizQuestionType::TextChoice),
            "image_choice" => Ok(QuizQuestionType::ImageChoice),
            "ordering" => Ok(QuizQuestionType::Ordering),
            _ => Err(serde::de::Error::custom("Unexpected type")),
        }
    }
}

pub_struct!(Clone, Deserialize; QuizQuestion {
    kind: QuizQuestionType,
    layout: String,
    question: String,
    options: Vec<String>,
    correct_answers: Option<Vec<usize>>,
    correct_order: Option<Vec<usize>>,
    image_for_layout: Option<String>,
});

pub_struct!(Clone, Deserialize; Quiz {
    name: String,
    desc: String,
    questions: Vec<QuizQuestion>,
});

pub_struct!(Clone, Deserialize;  Starkscan {
    api_key: String,
});

<<<<<<< HEAD
pub_struct!(Clone, Deserialize; PublicApi  {
    api_endpoint: String,
=======
pub_struct!(Clone, Deserialize;  Api {
    api_endpoint: String,
    api_key: String,
>>>>>>> e378ce7c
});

pub_struct!(Clone, Deserialize;  Achievement {
    contract: FieldElement,
});

pub_struct!(Clone, Deserialize;  Achievements {
    braavos: Achievement,
    argent: Achievement,
    carbonable: Achievement,
});

pub_struct!(Clone, Deserialize;  Config {
    server: Server,
    database: Database,
    nft_contract: NftContract,
    variables: Variables,
    starknetid_contracts: StarknetIdContracts,
    quests: Quests,
    twitter: Twitter,
    discord: Discord,
    quizzes: HashMap<String, Quiz>,
    starkscan: Starkscan,
    achievements: Achievements,
    quest_boost: QuestBoost,
<<<<<<< HEAD
    rhino: PublicApi
=======
    rango: Api,
>>>>>>> e378ce7c
});

pub fn load() -> Config {
    let args: Vec<String> = env::args().collect();
    let config_path = if args.len() <= 1 {
        "config.toml"
    } else {
        args.get(1).unwrap()
    };
    let file_contents = fs::read_to_string(config_path);
    if file_contents.is_err() {
        panic!("error: unable to read file with path \"{}\"", config_path);
    }

    match toml::from_str(file_contents.unwrap().as_str()) {
        Ok(loaded) => loaded,
        Err(err) => {
            panic!("error: unable to deserialize config. {}", err);
        }
    }
}<|MERGE_RESOLUTION|>--- conflicted
+++ resolved
@@ -122,14 +122,13 @@
     api_key: String,
 });
 
-<<<<<<< HEAD
 pub_struct!(Clone, Deserialize; PublicApi  {
     api_endpoint: String,
-=======
+});
+
 pub_struct!(Clone, Deserialize;  Api {
     api_endpoint: String,
     api_key: String,
->>>>>>> e378ce7c
 });
 
 pub_struct!(Clone, Deserialize;  Achievement {
@@ -155,11 +154,8 @@
     starkscan: Starkscan,
     achievements: Achievements,
     quest_boost: QuestBoost,
-<<<<<<< HEAD
-    rhino: PublicApi
-=======
+    rhino: PublicApi,
     rango: Api,
->>>>>>> e378ce7c
 });
 
 pub fn load() -> Config {
