--- conflicted
+++ resolved
@@ -36,15 +36,14 @@
     tweet_id: String,
 });
 
-<<<<<<< HEAD
 pub_struct!(Clone, Deserialize;  StarknetId {
     account_id: String,
-=======
+});
+
 pub_struct!(Clone, Deserialize;  Sithswap {
     utils_contract: FieldElement,
     pairs : Vec<FieldElement>,
     tweet_id: String,
->>>>>>> ef681a87
 });
 
 pub_struct!(Clone, Deserialize;  Starkfighter {
@@ -54,11 +53,8 @@
 pub_struct!(Clone, Deserialize;  Quests {
     starkfighter: Starkfighter,
     jediswap: Jediswap,
-<<<<<<< HEAD
-    starknetid: StarknetId
-=======
-    sithswap: Sithswap
->>>>>>> ef681a87
+    starknetid: StarknetId,
+    sithswap: Sithswap,
 });
 
 pub_struct!(Clone, Deserialize;  Twitter {
