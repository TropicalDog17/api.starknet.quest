--- conflicted
+++ resolved
@@ -1,9 +1,5 @@
 use crate::models::{
-<<<<<<< HEAD
-    AchievementDocument, AppState, CompletedTasks, LeaderboardTable, UserExperience,
-=======
     AchievementDocument, AppState, BoostTable, CompletedTasks, LeaderboardTable, UserExperience,
->>>>>>> c31a1312
 };
 use async_trait::async_trait;
 use axum::{
@@ -17,10 +13,7 @@
     bson::doc, options::UpdateOptions, results::UpdateResult, Collection, Cursor, Database,
     IndexModel,
 };
-<<<<<<< HEAD
-=======
 use rand::distributions::{Distribution, Uniform};
->>>>>>> c31a1312
 use starknet::signers::Signer;
 use starknet::{
     core::{
@@ -32,10 +25,8 @@
 use std::fmt::Write;
 use std::result::Result;
 use std::str::FromStr;
-<<<<<<< HEAD
-=======
 use tokio::time::{sleep, Duration};
->>>>>>> c31a1312
+
 #[macro_export]
 macro_rules! pub_struct {
     ($($derive:path),*; $name:ident {$($field:ident: $t:ty),* $(,)?}) => {
@@ -245,11 +236,7 @@
                             experience.into(),
                             timestamp,
                         )
-<<<<<<< HEAD
-                        .await;
-=======
                             .await;
->>>>>>> c31a1312
                     }
                     Err(_e) => {
                         get_error("Error querying quests".to_string());
@@ -332,11 +319,7 @@
                     experience.into(),
                     timestamp,
                 )
-<<<<<<< HEAD
-                .await;
-=======
                     .await;
->>>>>>> c31a1312
             }
             None => {}
         }
@@ -386,8 +369,6 @@
     }
 }
 
-<<<<<<< HEAD
-=======
 pub async fn fetch_json_from_url(url: String) -> Result<serde_json::Value, String> {
     let client = reqwest::Client::new();
     match client.get(url).send().await {
@@ -399,17 +380,12 @@
     }
 }
 
->>>>>>> c31a1312
 pub async fn update_leaderboard(
     view_collection: Collection<LeaderboardTable>,
     address: String,
     experience: i64,
     timestamp: f64,
 ) {
-<<<<<<< HEAD
-=======
-
->>>>>>> c31a1312
     // get current experience and new experience to it
     let mut old_experience = 0;
     let filter = doc! { "_id": &*address };
@@ -468,16 +444,10 @@
     let compound_index = IndexModel::builder()
         .keys(doc! { "experience": -1,"timestamp":1,"_id":1})
         .build();
-<<<<<<< HEAD
     view_collection
         .create_index(compound_index, None)
         .await
         .unwrap();
-}
-=======
-
-    //add indexing to materialised view
-    view_collection.create_index(index, None).await.unwrap();
 }
 
 pub async fn fetch_and_update_boosts_winner(
@@ -659,4 +629,3 @@
         interval,
     ));
 }
->>>>>>> c31a1312
